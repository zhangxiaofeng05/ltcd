--- conflicted
+++ resolved
@@ -17,13 +17,8 @@
 // versioning 2.0.0 spec (http://semver.org/).
 const (
 	appMajor uint = 0
-<<<<<<< HEAD
-	appMinor uint = 22
-	appPatch uint = 1
-=======
 	appMinor uint = 23
 	appPatch uint = 3
->>>>>>> 38331963
 
 	// appPreRelease MUST only contain characters from semanticAlphabet
 	// per the semantic versioning spec.
