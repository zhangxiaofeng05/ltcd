// Copyright (c) 2016-2017 The btcsuite developers
// Use of this source code is governed by an ISC
// license that can be found in the LICENSE file.

package blockchain

import (
<<<<<<< HEAD
	"math"

	"github.com/ltcsuite/ltcd/chaincfg"
=======
	"github.com/btcsuite/btcd/chaincfg"
>>>>>>> eaf0459f
)

const (
	// vbLegacyBlockVersion is the highest legacy block version before the
	// version bits scheme became active.
	vbLegacyBlockVersion = 4

	// vbTopBits defines the bits to set in the version to signal that the
	// version bits scheme is being used.
	vbTopBits = 0x20000000

	// vbTopMask is the bitmask to use to determine whether or not the
	// version bits scheme is in use.
	vbTopMask = 0xe0000000

	// vbNumBits is the total number of bits available for use with the
	// version bits scheme.
	vbNumBits = 29
)

// bitConditionChecker provides a thresholdConditionChecker which can be used to
// test whether or not a specific bit is set when it's not supposed to be
// according to the expected version based on the known deployments and the
// current state of the chain.  This is useful for detecting and warning about
// unknown rule activations.
type bitConditionChecker struct {
	bit   uint32
	chain *BlockChain
}

// Ensure the bitConditionChecker type implements the thresholdConditionChecker
// interface.
var _ thresholdConditionChecker = bitConditionChecker{}

// HasStarted returns true if based on the passed block blockNode the consensus
// is eligible for deployment.
//
// Since this implementation checks for unknown rules, it returns true so
// is always treated as active.
//
// This is part of the thresholdConditionChecker interface implementation.
func (c bitConditionChecker) HasStarted(_ *blockNode) bool {
	return true
}

// HasStarted returns true if based on the passed block blockNode the consensus
// is eligible for deployment.
//
// Since this implementation checks for unknown rules, it returns false so the
// rule is always treated as active.
//
// This is part of the thresholdConditionChecker interface implementation.
func (c bitConditionChecker) HasEnded(_ *blockNode) bool {
	return false
}

// RuleChangeActivationThreshold is the number of blocks for which the condition
// must be true in order to lock in a rule change.
//
// This implementation returns the value defined by the chain params the checker
// is associated with.
//
// This is part of the thresholdConditionChecker interface implementation.
func (c bitConditionChecker) RuleChangeActivationThreshold() uint32 {
	return c.chain.chainParams.RuleChangeActivationThreshold
}

// MinerConfirmationWindow is the number of blocks in each threshold state
// retarget window.
//
// This implementation returns the value defined by the chain params the checker
// is associated with.
//
// This is part of the thresholdConditionChecker interface implementation.
func (c bitConditionChecker) MinerConfirmationWindow() uint32 {
	return c.chain.chainParams.MinerConfirmationWindow
}

// Condition returns true when the specific bit associated with the checker is
// set and it's not supposed to be according to the expected version based on
// the known deployments and the current state of the chain.
//
// This function MUST be called with the chain state lock held (for writes).
//
// This is part of the thresholdConditionChecker interface implementation.
func (c bitConditionChecker) Condition(node *blockNode) (bool, error) {
	conditionMask := uint32(1) << c.bit
	version := uint32(node.version)
	if version&vbTopMask != vbTopBits {
		return false, nil
	}
	if version&conditionMask == 0 {
		return false, nil
	}

	expectedVersion, err := c.chain.calcNextBlockVersion(node.parent)
	if err != nil {
		return false, err
	}
	return uint32(expectedVersion)&conditionMask == 0, nil
}

// EligibleToActivate returns true if a custom deployment can transition from
// the LockedIn to the Active state. For normal deployments, this always
// returns true. However, some deployments add extra rules like a minimum
// activation height, which can be abstracted into a generic arbitrary check at
// the final state via this method.
//
// This implementation always returns true, as it's used to warn about other
// unknown deployments.
//
// This is part of the thresholdConditionChecker interface implementation.
func (c bitConditionChecker) EligibleToActivate(blkNode *blockNode) bool {
	return true
}

// IsSpeedy returns true if this is to be a "speedy" deployment. A speedy
// deployment differs from a regular one in that only after a miner block
// confirmation window can the deployment expire.
//
// This implementation returns false, as we want to always be warned if
// something is about to activate.
//
// This is part of the thresholdConditionChecker interface implementation.
func (c bitConditionChecker) IsSpeedy() bool {
	return false
}

// deploymentChecker provides a thresholdConditionChecker which can be used to
// test a specific deployment rule.  This is required for properly detecting
// and activating consensus rule changes.
type deploymentChecker struct {
	deployment *chaincfg.ConsensusDeployment
	chain      *BlockChain
}

// Ensure the deploymentChecker type implements the thresholdConditionChecker
// interface.
var _ thresholdConditionChecker = deploymentChecker{}

// HasEnded returns true if the target consensus rule change has expired
// or timed out (at the next window).
//
// This implementation returns the value defined by the specific deployment the
// checker is associated with.
//
// This is part of the thresholdConditionChecker interface implementation.
func (c deploymentChecker) HasStarted(blkNode *blockNode) bool {
	// Can't fail as we make sure to set the clock above when we
	// instantiate *BlockChain.
	header := blkNode.Header()
	started, _ := c.deployment.DeploymentStarter.HasStarted(&header)

	return started
}

// HasEnded returns true if the target consensus rule change has expired
// or timed out.
//
// This implementation returns the value defined by the specific deployment the
// checker is associated with.
//
// This is part of the thresholdConditionChecker interface implementation.
func (c deploymentChecker) HasEnded(blkNode *blockNode) bool {
	// Can't fail as we make sure to set the clock above when we
	// instantiate *BlockChain.
	header := blkNode.Header()
	ended, _ := c.deployment.DeploymentEnder.HasEnded(&header)

	return ended
}

// RuleChangeActivationThreshold is the number of blocks for which the condition
// must be true in order to lock in a rule change.
//
// This implementation returns the value defined by the chain params the checker
// is associated with.
//
// This is part of the thresholdConditionChecker interface implementation.
func (c deploymentChecker) RuleChangeActivationThreshold() uint32 {
	// Some deployments like taproot used a custom activation threshold
	// that ovverides the network level threshold.
	if c.deployment.CustomActivationThreshold != 0 {
		return c.deployment.CustomActivationThreshold
	}

	return c.chain.chainParams.RuleChangeActivationThreshold
}

// MinerConfirmationWindow is the number of blocks in each threshold state
// retarget window.
//
// This implementation returns the value defined by the chain params the checker
// is associated with.
//
// This is part of the thresholdConditionChecker interface implementation.
func (c deploymentChecker) MinerConfirmationWindow() uint32 {
	return c.chain.chainParams.MinerConfirmationWindow
}

// EligibleToActivate returns true if a custom deployment can transition from
// the LockedIn to the Active state. For normal deployments, this always
// returns true. However, some deployments add extra rules like a minimum
// activation height, which can be abstracted into a generic arbitrary check at
// the final state via this method.
//
// This implementation always returns true, unless a minimum activation height
// is specified.
//
// This is part of the thresholdConditionChecker interface implementation.
func (c deploymentChecker) EligibleToActivate(blkNode *blockNode) bool {
	// No activation height, so it's always ready to go.
	if c.deployment.MinActivationHeight == 0 {
		return true
	}

	// If the _next_ block (as this is the prior block to the one being
	// connected is the min height or beyond, then this can activate.
	return uint32(blkNode.height)+1 >= c.deployment.MinActivationHeight
}

// IsSpeedy returns true if this is to be a "speedy" deployment. A speedy
// deployment differs from a regular one in that only after a miner block
// confirmation window can the deployment expire.  This implementation returns
// true if a min activation height is set.
//
// This is part of the thresholdConditionChecker interface implementation.
func (c deploymentChecker) IsSpeedy() bool {
	return c.deployment.MinActivationHeight != 0
}

// Condition returns true when the specific bit defined by the deployment
// associated with the checker is set.
//
// This is part of the thresholdConditionChecker interface implementation.
func (c deploymentChecker) Condition(node *blockNode) (bool, error) {
	conditionMask := uint32(1) << c.deployment.BitNumber
	version := uint32(node.version)
	return (version&vbTopMask == vbTopBits) && (version&conditionMask != 0),
		nil
}

// calcNextBlockVersion calculates the expected version of the block after the
// passed previous block node based on the state of started and locked in
// rule change deployments.
//
// This function differs from the exported CalcNextBlockVersion in that the
// exported version uses the current best chain as the previous block node
// while this function accepts any block node.
//
// This function MUST be called with the chain state lock held (for writes).
func (b *BlockChain) calcNextBlockVersion(prevNode *blockNode) (int32, error) {
	// Set the appropriate bits for each actively defined rule deployment
	// that is either in the process of being voted on, or locked in for the
	// activation at the next threshold window change.
	expectedVersion := uint32(vbTopBits)
	for id := 0; id < len(b.chainParams.Deployments); id++ {
		deployment := &b.chainParams.Deployments[id]
		cache := &b.deploymentCaches[id]
		checker := deploymentChecker{deployment: deployment, chain: b}
		state, err := b.thresholdState(prevNode, checker, cache)
		if err != nil {
			return 0, err
		}
		if state == ThresholdStarted || state == ThresholdLockedIn {
			expectedVersion |= uint32(1) << deployment.BitNumber
		}
	}
	return int32(expectedVersion), nil
}

// CalcNextBlockVersion calculates the expected version of the block after the
// end of the current best chain based on the state of started and locked in
// rule change deployments.
//
// This function is safe for concurrent access.
func (b *BlockChain) CalcNextBlockVersion() (int32, error) {
	b.chainLock.Lock()
	version, err := b.calcNextBlockVersion(b.bestChain.Tip())
	b.chainLock.Unlock()
	return version, err
}

// warnUnknownRuleActivations displays a warning when any unknown new rules are
// either about to activate or have been activated.  This will only happen once
// when new rules have been activated and every block for those about to be
// activated.
//
// This function MUST be called with the chain state lock held (for writes)
func (b *BlockChain) warnUnknownRuleActivations(node *blockNode) error {
	// Warn if any unknown new rules are either about to activate or have
	// already been activated.
	for bit := uint32(0); bit < vbNumBits; bit++ {
		checker := bitConditionChecker{bit: bit, chain: b}
		cache := &b.warningCaches[bit]
		state, err := b.thresholdState(node.parent, checker, cache)
		if err != nil {
			return err
		}

		switch state {
		case ThresholdActive:
			if !b.unknownRulesWarned {
				log.Warnf("Unknown new rules activated (bit %d)",
					bit)
				b.unknownRulesWarned = true
			}

		case ThresholdLockedIn:
			window := int32(checker.MinerConfirmationWindow())
			activationHeight := window - (node.height % window)
			log.Warnf("Unknown new rules are about to activate in "+
				"%d blocks (bit %d)", activationHeight, bit)
		}
	}

	return nil
}<|MERGE_RESOLUTION|>--- conflicted
+++ resolved
@@ -5,13 +5,7 @@
 package blockchain
 
 import (
-<<<<<<< HEAD
-	"math"
-
 	"github.com/ltcsuite/ltcd/chaincfg"
-=======
-	"github.com/btcsuite/btcd/chaincfg"
->>>>>>> eaf0459f
 )
 
 const (
