// Copyright (c) 2015 The btcsuite developers
// Use of this source code is governed by an ISC
// license that can be found in the LICENSE file.

package blockchain

import (
	"testing"

<<<<<<< HEAD
	"github.com/ltcsuite/ltcd/ltcutil"
=======
	"github.com/btcsuite/btcd/btcutil"
	"github.com/btcsuite/btcd/wire"
>>>>>>> 80f5a0ff
)

// BenchmarkIsCoinBase performs a simple benchmark against the IsCoinBase
// function.
func BenchmarkIsCoinBase(b *testing.B) {
	tx, _ := ltcutil.NewBlock(&Block100000).Tx(1)
	b.ResetTimer()
	for i := 0; i < b.N; i++ {
		IsCoinBase(tx)
	}
}

// BenchmarkIsCoinBaseTx performs a simple benchmark against the IsCoinBaseTx
// function.
func BenchmarkIsCoinBaseTx(b *testing.B) {
	tx := Block100000.Transactions[1]
	b.ResetTimer()
	for i := 0; i < b.N; i++ {
		IsCoinBaseTx(tx)
	}
}

func BenchmarkUtxoFetchMap(b *testing.B) {
	block := Block100000
	transactions := block.Transactions
	b.ResetTimer()

	for i := 0; i < b.N; i++ {
		needed := make(map[wire.OutPoint]struct{}, len(transactions))
		for _, tx := range transactions[1:] {
			for _, txIn := range tx.TxIn {
				needed[txIn.PreviousOutPoint] = struct{}{}
			}
		}
	}
}

func BenchmarkUtxoFetchSlices(b *testing.B) {
	block := Block100000
	transactions := block.Transactions
	b.ResetTimer()

	for i := 0; i < b.N; i++ {
		needed := make([]wire.OutPoint, 0, len(transactions))
		for _, tx := range transactions[1:] {
			for _, txIn := range tx.TxIn {
				needed = append(needed, txIn.PreviousOutPoint)
			}
		}
	}
}<|MERGE_RESOLUTION|>--- conflicted
+++ resolved
@@ -7,12 +7,8 @@
 import (
 	"testing"
 
-<<<<<<< HEAD
 	"github.com/ltcsuite/ltcd/ltcutil"
-=======
-	"github.com/btcsuite/btcd/btcutil"
-	"github.com/btcsuite/btcd/wire"
->>>>>>> 80f5a0ff
+	"github.com/ltcsuite/ltcd/wire"
 )
 
 // BenchmarkIsCoinBase performs a simple benchmark against the IsCoinBase
