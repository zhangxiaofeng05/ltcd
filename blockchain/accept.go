--- conflicted
+++ resolved
@@ -7,13 +7,8 @@
 import (
 	"fmt"
 
-<<<<<<< HEAD
 	"github.com/ltcsuite/ltcd/database"
-	"github.com/ltcsuite/ltcutil"
-=======
-	"github.com/btcsuite/btcd/database"
-	"github.com/btcsuite/btcd/btcutil"
->>>>>>> eaf0459f
+	"github.com/ltcsuite/ltcd/ltcutil"
 )
 
 // maybeAcceptBlock potentially accepts a block into the block chain and, if
