--- conflicted
+++ resolved
@@ -8,12 +8,8 @@
 	"fmt"
 	"time"
 
-<<<<<<< HEAD
 	"github.com/ltcsuite/ltcd/chaincfg/chainhash"
-=======
-	"github.com/btcsuite/btcd/chaincfg/chainhash"
-	"github.com/btcsuite/btcd/wire"
->>>>>>> eaf0459f
+	"github.com/ltcsuite/ltcd/wire"
 )
 
 // ThresholdState define the various threshold states used when voting on
