--- conflicted
+++ resolved
@@ -1,12 +1,6 @@
 module github.com/ltcsuite/ltcd
 
 require (
-<<<<<<< HEAD
-=======
-	github.com/btcsuite/btcd/btcec/v2 v2.1.3
-	github.com/btcsuite/btcd/btcutil v1.1.0
-	github.com/btcsuite/btcd/chaincfg/chainhash v1.0.1
->>>>>>> 38331963
 	github.com/btcsuite/btclog v0.0.0-20170628155309-84c8d2346e9f
 	github.com/btcsuite/go-socks v0.0.0-20170105172521-4720035b7bfd
 	github.com/btcsuite/websocket v0.0.0-20150119174127-31079b680792
@@ -16,80 +10,29 @@
 	github.com/decred/dcrd/lru v1.0.0
 	github.com/jessevdk/go-flags v1.4.0
 	github.com/jrick/logrotate v1.0.0
-<<<<<<< HEAD
-	github.com/ltcsuite/ltcd/btcec/v2 v2.1.0
+	github.com/ltcsuite/ltcd/btcec/v2 v2.1.3
+	github.com/ltcsuite/ltcd/chaincfg/chainhash v1.0.2
 	github.com/ltcsuite/ltcd/ltcutil v1.1.0
+	github.com/stretchr/testify v1.8.0
+	github.com/syndtr/goleveldb v1.0.1-0.20210819022825-2ae1ddf74ef7
 	golang.org/x/crypto v0.0.0-20210513164829-c07d793c2f9a
+	golang.org/x/sys v0.0.0-20201119102817-f84b799fce68
 	gotest.tools v2.2.0+incompatible
-	lukechampine.com/blake3 v1.1.7
-=======
-	github.com/stretchr/testify v1.7.0
-	github.com/syndtr/goleveldb v1.0.1-0.20210819022825-2ae1ddf74ef7
-	golang.org/x/crypto v0.0.0-20200622213623-75b288015ac9
-	golang.org/x/sys v0.0.0-20200814200057-3d37ad5750ed
->>>>>>> 38331963
+	lukechampine.com/blake3 v1.2.1
 )
 
 require (
 	github.com/aead/siphash v1.0.1 // indirect
-<<<<<<< HEAD
-	github.com/btcsuite/snappy-go v1.0.0 // indirect
-	github.com/decred/dcrd/dcrec/secp256k1/v4 v4.0.1 // indirect
-	github.com/google/go-cmp v0.5.5 // indirect
+	github.com/decred/dcrd/crypto/blake256 v1.0.0 // indirect
+	github.com/golang/snappy v0.0.4 // indirect
+	github.com/google/go-cmp v0.4.0 // indirect
 	github.com/kkdai/bstream v1.0.0 // indirect
 	github.com/klauspost/cpuid/v2 v2.0.9 // indirect
-	github.com/nxadm/tail v1.4.8 // indirect
-	github.com/onsi/ginkgo v1.15.0 // indirect
-	github.com/onsi/gomega v1.10.5 // indirect
 	github.com/pkg/errors v0.9.1 // indirect
-	golang.org/x/net v0.0.0-20210521195947-fe42d452be8f // indirect
-	golang.org/x/sys v0.0.0-20210521203332-0cec03c779c1 // indirect
-	gopkg.in/yaml.v2 v2.4.0 // indirect
-=======
-	github.com/decred/dcrd/crypto/blake256 v1.0.0 // indirect
-	github.com/golang/snappy v0.0.4 // indirect
-	github.com/kkdai/bstream v0.0.0-20161212061736-f391b8402d23 // indirect
 	github.com/pmezard/go-difflib v1.0.0 // indirect
-	gopkg.in/yaml.v3 v3.0.0-20200313102051-9f266ea9e77c // indirect
->>>>>>> 38331963
+	gopkg.in/yaml.v3 v3.0.1 // indirect
 )
 
 replace github.com/ltcsuite/ltcd/ltcutil => ./ltcutil
 
-<<<<<<< HEAD
-replace github.com/ltcsuite/ltcd/btcec/v2 => ./btcec
-=======
-// The retract statements below fixes an accidental push of the tags of a btcd
-// fork.
-retract (
-	v0.18.1
-	v0.18.0
-	v0.17.1
-	v0.17.0
-	v0.16.5
-	v0.16.4
-	v0.16.3
-	v0.16.2
-	v0.16.1
-	v0.16.0
-
-	v0.15.2
-	v0.15.1
-	v0.15.0
-
-	v0.14.7
-	v0.14.6
-	v0.14.6
-	v0.14.5
-	v0.14.4
-	v0.14.3
-	v0.14.2
-	v0.14.1
-
-	v0.14.0
-	v0.13.0-beta2
-	v0.13.0-beta
-)
->>>>>>> 38331963
-
 go 1.17