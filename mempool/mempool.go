--- conflicted
+++ resolved
@@ -1509,12 +1509,8 @@
 		mpd := &btcjson.GetRawMempoolVerboseResult{
 			Size:             int32(tx.MsgTx().SerializeSize()),
 			Vsize:            int32(GetTxVirtualSize(tx)),
-<<<<<<< HEAD
+			Weight:           int32(blockchain.GetTransactionWeight(tx)),
 			Fee:              ltcutil.Amount(desc.Fee).ToBTC(),
-=======
-			Weight:           int32(blockchain.GetTransactionWeight(tx)),
-			Fee:              btcutil.Amount(desc.Fee).ToBTC(),
->>>>>>> f3ec1303
 			Time:             desc.Added.Unix(),
 			Height:           int64(desc.Height),
 			StartingPriority: desc.StartingPriority,
