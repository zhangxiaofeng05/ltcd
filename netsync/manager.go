--- conflicted
+++ resolved
@@ -12,7 +12,6 @@
 	"sync/atomic"
 	"time"
 
-<<<<<<< HEAD
 	"github.com/ltcsuite/ltcd/blockchain"
 	"github.com/ltcsuite/ltcd/chaincfg"
 	"github.com/ltcsuite/ltcd/chaincfg/chainhash"
@@ -21,16 +20,6 @@
 	"github.com/ltcsuite/ltcd/mempool"
 	peerpkg "github.com/ltcsuite/ltcd/peer"
 	"github.com/ltcsuite/ltcd/wire"
-=======
-	"github.com/btcsuite/btcd/blockchain"
-	"github.com/btcsuite/btcd/btcutil"
-	"github.com/btcsuite/btcd/chaincfg"
-	"github.com/btcsuite/btcd/chaincfg/chainhash"
-	"github.com/btcsuite/btcd/database"
-	"github.com/btcsuite/btcd/mempool"
-	peerpkg "github.com/btcsuite/btcd/peer"
-	"github.com/btcsuite/btcd/wire"
->>>>>>> 80f5a0ff
 )
 
 const (
@@ -68,7 +57,7 @@
 	peer *peerpkg.Peer
 }
 
-// blockMsg packages a bitcoin block message and the peer it came from together
+// blockMsg packages a litecoin block message and the peer it came from together
 // so the block handler has access to that information.
 type blockMsg struct {
 	block *ltcutil.Block
@@ -76,21 +65,21 @@
 	reply chan struct{}
 }
 
-// invMsg packages a bitcoin inv message and the peer it came from together
+// invMsg packages a litecoin inv message and the peer it came from together
 // so the block handler has access to that information.
 type invMsg struct {
 	inv  *wire.MsgInv
 	peer *peerpkg.Peer
 }
 
-// headersMsg packages a bitcoin headers message and the peer it came from
+// headersMsg packages a litecoin headers message and the peer it came from
 // together so the block handler has access to that information.
 type headersMsg struct {
 	headers *wire.MsgHeaders
 	peer    *peerpkg.Peer
 }
 
-// notFoundMsg packages a bitcoin notfound message and the peer it came from
+// notFoundMsg packages a litecoin notfound message and the peer it came from
 // together so the block handler has access to that information.
 type notFoundMsg struct {
 	notFound *wire.MsgNotFound
@@ -102,7 +91,7 @@
 	peer *peerpkg.Peer
 }
 
-// txMsg packages a bitcoin tx message and the peer it came from together
+// txMsg packages a litecoin tx message and the peer it came from together
 // so the block handler has access to that information.
 type txMsg struct {
 	tx    *ltcutil.Tx
