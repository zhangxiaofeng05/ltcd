// Copyright (c) 2014-2016 The btcsuite developers
// Use of this source code is governed by an ISC
// license that can be found in the LICENSE file.

package chaincfg

import (
	"encoding/binary"
	"encoding/hex"
	"errors"
	"math/big"
	"strings"
	"time"

	"github.com/ltcsuite/ltcd/chaincfg/chainhash"
	"github.com/ltcsuite/ltcd/wire"
)

// These variables are the chain proof-of-work limit parameters for each default
// network.
var (
	// bigOne is 1 represented as a big.Int.  It is defined here to avoid
	// the overhead of creating it multiple times.
	bigOne = big.NewInt(1)

	// mainPowLimit is the highest proof of work value a Litecoin block can
	// have for the main network.
	mainPowLimit, _ = new(big.Int).SetString("0x0fffff000000000000000000000000000000000000000000000000000000", 0)

	// regressionPowLimit is the highest proof of work value a Litecoin block
	// can have for the regression test network.  It is the value 2^255 - 1.
	regressionPowLimit = new(big.Int).Sub(new(big.Int).Lsh(bigOne, 255), bigOne)

	// testNet3PowLimit is the highest proof of work value a Litecoin block
	// can have for the test network (version 3).  It is the value
	// 2^224 - 1.
	testNet3PowLimit = new(big.Int).Sub(new(big.Int).Lsh(bigOne, 224), bigOne)

	// testNet4PowLimit is the highest proof of work value a Litecoin block
	// can have for the test network (version 4).
	testNet4PowLimit, _ = new(big.Int).SetString("0x0fffff000000000000000000000000000000000000000000000000000000", 0)

	// simNetPowLimit is the highest proof of work value a Litecoin block
	// can have for the simulation test network.  It is the value 2^255 - 1.
	simNetPowLimit = new(big.Int).Sub(new(big.Int).Lsh(bigOne, 255), bigOne)

	// sigNetPowLimit is the highest proof of work value a bitcoin block can
	// have for the signet test network. It is the value 0x0377ae << 216.
	sigNetPowLimit = new(big.Int).Lsh(new(big.Int).SetInt64(0x0377ae), 216)

	// DefaultSignetChallenge is the byte representation of the signet
	// challenge for the default (public, Taproot enabled) signet network.
	// This is the binary equivalent of the bitcoin script
	//  1 03ad5e0edad18cb1f0fc0d28a3d4f1f3e445640337489abb10404f2d1e086be430
	//  0359ef5021964fe22d6f8e05b2463c9540ce96883fe3b278760f048f5189f2e6c4 2
	//  OP_CHECKMULTISIG
	DefaultSignetChallenge, _ = hex.DecodeString(
		"512103ad5e0edad18cb1f0fc0d28a3d4f1f3e445640337489abb10404f2d" +
			"1e086be430210359ef5021964fe22d6f8e05b2463c9540ce9688" +
			"3fe3b278760f048f5189f2e6c452ae",
	)

	// DefaultSignetDNSSeeds is the list of seed nodes for the default
	// (public, Taproot enabled) signet network.
	DefaultSignetDNSSeeds = []DNSSeed{
		{"178.128.221.177", false},
		{"2a01:7c8:d005:390::5", false},
		{"v7ajjeirttkbnt32wpy3c6w3emwnfr3fkla7hpxcfokr3ysd3kqtzmqd.onion:38333", false},
	}
)

// Checkpoint identifies a known good point in the block chain.  Using
// checkpoints allows a few optimizations for old blocks during initial download
// and also prevents forks from old blocks.
//
// Each checkpoint is selected based upon several factors.  See the
// documentation for blockchain.IsCheckpointCandidate for details on the
// selection criteria.
type Checkpoint struct {
	Height int32
	Hash   *chainhash.Hash
}

// DNSSeed identifies a DNS seed.
type DNSSeed struct {
	// Host defines the hostname of the seed.
	Host string

	// HasFiltering defines whether the seed supports filtering
	// by service flags (wire.ServiceFlag).
	HasFiltering bool
}

// ConsensusDeployment defines details related to a specific consensus rule
// change that is voted in.  This is part of BIP0009.
type ConsensusDeployment struct {
	// BitNumber defines the specific bit number within the block version
	// this particular soft-fork deployment refers to.
	BitNumber uint8

	// MinActivationHeight is an optional field that when set (default
	// value being zero), modifies the traditional BIP 9 state machine by
	// only transitioning from LockedIn to Active once the block height is
	// greater than (or equal to) thus specified height.
	MinActivationHeight uint32

	// CustomActivationThreshold if set (non-zero), will _override_ the
	// existing RuleChangeActivationThreshold value set at the
	// network/chain level. This value divided by the active
	// MinerConfirmationWindow denotes the threshold required for
	// activation. A value of 1815 block denotes a 90% threshold.
	CustomActivationThreshold uint32

	// DeploymentStarter is used to determine if the given
	// ConsensusDeployment has started or not.
	DeploymentStarter ConsensusDeploymentStarter

	// DeploymentEnder is used to determine if the given
	// ConsensusDeployment has ended or not.
	DeploymentEnder ConsensusDeploymentEnder
}

// Constants that define the deployment offset in the deployments field of the
// parameters for each deployment.  This is useful to be able to get the details
// of a specific deployment by name.
const (
	// DeploymentTestDummy defines the rule change deployment ID for testing
	// purposes.
	DeploymentTestDummy = iota

	// DeploymentTestDummyMinActivation defines the rule change deployment
	// ID for testing purposes. This differs from the DeploymentTestDummy
	// in that it specifies the newer params the taproot fork used for
	// activation: a custom threshold and a min activation height.
	DeploymentTestDummyMinActivation

	// DeploymentCSV defines the rule change deployment ID for the CSV
	// soft-fork package. The CSV package includes the deployment of BIPS
	// 68, 112, and 113.
	DeploymentCSV

	// DeploymentSegwit defines the rule change deployment ID for the
	// Segregated Witness (segwit) soft-fork package. The segwit package
	// includes the deployment of BIPS 141, 142, 144, 145, 147 and 173.
	DeploymentSegwit

	// NOTE: DefinedDeployments must always come last since it is used to
	// determine how many defined deployments there currently are.

	// DefinedDeployments is the number of currently defined deployments.
	DefinedDeployments
)

// Params defines a Litecoin network by its parameters.  These parameters may be
// used by Litecoin applications to differentiate networks as well as addresses
// and keys for one network from those intended for use on another network.
type Params struct {
	// Name defines a human-readable identifier for the network.
	Name string

	// Net defines the magic bytes used to identify the network.
	Net wire.BitcoinNet

	// DefaultPort defines the default peer-to-peer port for the network.
	DefaultPort string

	// DNSSeeds defines a list of DNS seeds for the network that are used
	// as one method to discover peers.
	DNSSeeds []DNSSeed

	// GenesisBlock defines the first block of the chain.
	GenesisBlock *wire.MsgBlock

	// GenesisHash is the starting block hash.
	GenesisHash *chainhash.Hash

	// PowLimit defines the highest allowed proof of work value for a block
	// as a uint256.
	PowLimit *big.Int

	// PowLimitBits defines the highest allowed proof of work value for a
	// block in compact form.
	PowLimitBits uint32

	// These fields define the block heights at which the specified softfork
	// BIP became active.
	BIP0034Height int32
	BIP0065Height int32
	BIP0066Height int32

	// CoinbaseMaturity is the number of blocks required before newly mined
	// coins (coinbase transactions) can be spent.
	CoinbaseMaturity uint16

	// SubsidyReductionInterval is the interval of blocks before the subsidy
	// is reduced.
	SubsidyReductionInterval int32

	// TargetTimespan is the desired amount of time that should elapse
	// before the block difficulty requirement is examined to determine how
	// it should be changed in order to maintain the desired block
	// generation rate.
	TargetTimespan time.Duration

	// TargetTimePerBlock is the desired amount of time to generate each
	// block.
	TargetTimePerBlock time.Duration

	// RetargetAdjustmentFactor is the adjustment factor used to limit
	// the minimum and maximum amount of adjustment that can occur between
	// difficulty retargets.
	RetargetAdjustmentFactor int64

	// ReduceMinDifficulty defines whether the network should reduce the
	// minimum required difficulty after a long enough period of time has
	// passed without finding a block.  This is really only useful for test
	// networks and should not be set on a main network.
	ReduceMinDifficulty bool

	// MinDiffReductionTime is the amount of time after which the minimum
	// required difficulty should be reduced when a block hasn't been found.
	//
	// NOTE: This only applies if ReduceMinDifficulty is true.
	MinDiffReductionTime time.Duration

	// GenerateSupported specifies whether or not CPU mining is allowed.
	GenerateSupported bool

	// Checkpoints ordered from oldest to newest.
	Checkpoints []Checkpoint

	// These fields are related to voting on consensus rule changes as
	// defined by BIP0009.
	//
	// RuleChangeActivationThreshold is the number of blocks in a threshold
	// state retarget window for which a positive vote for a rule change
	// must be cast in order to lock in a rule change. It should typically
	// be 95% for the main network and 75% for test networks.
	//
	// MinerConfirmationWindow is the number of blocks in each threshold
	// state retarget window.
	//
	// Deployments define the specific consensus rule changes to be voted
	// on.
	RuleChangeActivationThreshold uint32
	MinerConfirmationWindow       uint32
	Deployments                   [DefinedDeployments]ConsensusDeployment

	// Mempool parameters
	RelayNonStdTxs bool

	// Human-readable part for Bech32 encoded segwit addresses, as defined
	// in BIP 173.
	Bech32HRPSegwit string

	// Address encoding magics
	PubKeyHashAddrID        byte // First byte of a P2PKH address
	ScriptHashAddrID        byte // First byte of a P2SH address
	PrivateKeyID            byte // First byte of a WIF private key
	WitnessPubKeyHashAddrID byte // First byte of a P2WPKH address
	WitnessScriptHashAddrID byte // First byte of a P2WSH address

	// BIP32 hierarchical deterministic extended key magics
	HDPrivateKeyID [4]byte
	HDPublicKeyID  [4]byte

	// BIP44 coin type used in the hierarchical deterministic path for
	// address generation.
	HDCoinType uint32
}

// MainNetParams defines the network parameters for the main Litecoin network.
var MainNetParams = Params{
	Name:        "mainnet",
	Net:         wire.MainNet,
	DefaultPort: "9333",
	DNSSeeds: []DNSSeed{
		{"seed-a.litecoin.loshan.co.uk", true},
		{"dnsseed.thrasher.io", true},
		{"dnsseed.litecointools.com", false},
		{"dnsseed.litecoinpool.org", false},
		{"dnsseed.koin-project.com", false},
	},

	// Chain parameters
	GenesisBlock:             &genesisBlock,
	GenesisHash:              &genesisHash,
	PowLimit:                 mainPowLimit,
	PowLimitBits:             504365055,
	BIP0034Height:            710000,
	BIP0065Height:            918684,
	BIP0066Height:            811879,
	CoinbaseMaturity:         100,
	SubsidyReductionInterval: 840000,
	TargetTimespan:           (time.Hour * 24 * 3) + (time.Hour * 12), // 3.5 days
	TargetTimePerBlock:       (time.Minute * 2) + (time.Second * 30),  // 2.5 minutes
	RetargetAdjustmentFactor: 4,                                       // 25% less, 400% more
	ReduceMinDifficulty:      false,
	MinDiffReductionTime:     0,
	GenerateSupported:        false,

	// Checkpoints ordered from oldest to newest.
	Checkpoints: []Checkpoint{
		{1500, newHashFromStr("841a2965955dd288cfa707a755d05a54e45f8bd476835ec9af4402a2b59a2967")},
		{4032, newHashFromStr("9ce90e427198fc0ef05e5905ce3503725b80e26afd35a987965fd7e3d9cf0846")},
		{8064, newHashFromStr("eb984353fc5190f210651f150c40b8a4bab9eeeff0b729fcb3987da694430d70")},
		{16128, newHashFromStr("602edf1859b7f9a6af809f1d9b0e6cb66fdc1d4d9dcd7a4bec03e12a1ccd153d")},
		{23420, newHashFromStr("d80fdf9ca81afd0bd2b2a90ac3a9fe547da58f2530ec874e978fce0b5101b507")},
		{50000, newHashFromStr("69dc37eb029b68f075a5012dcc0419c127672adb4f3a32882b2b3e71d07a20a6")},
		{80000, newHashFromStr("4fcb7c02f676a300503f49c764a89955a8f920b46a8cbecb4867182ecdb2e90a")},
		{120000, newHashFromStr("bd9d26924f05f6daa7f0155f32828ec89e8e29cee9e7121b026a7a3552ac6131")},
		{161500, newHashFromStr("dbe89880474f4bb4f75c227c77ba1cdc024991123b28b8418dbbf7798471ff43")},
		{179620, newHashFromStr("2ad9c65c990ac00426d18e446e0fd7be2ffa69e9a7dcb28358a50b2b78b9f709")},
		{240000, newHashFromStr("7140d1c4b4c2157ca217ee7636f24c9c73db39c4590c4e6eab2e3ea1555088aa")},
		{383640, newHashFromStr("2b6809f094a9215bafc65eb3f110a35127a34be94b7d0590a096c3f126c6f364")},
		{409004, newHashFromStr("487518d663d9f1fa08611d9395ad74d982b667fbdc0e77e9cf39b4f1355908a3")},
		{456000, newHashFromStr("bf34f71cc6366cd487930d06be22f897e34ca6a40501ac7d401be32456372004")},
		{638902, newHashFromStr("15238656e8ec63d28de29a8c75fcf3a5819afc953dcd9cc45cecc53baec74f38")},
		{721000, newHashFromStr("198a7b4de1df9478e2463bd99d75b714eab235a2e63e741641dc8a759a9840e5")},
	},

	// Consensus rule change deployments.
	//
	// The miner confirmation window is defined as:
	//   target proof of work timespan / target proof of work spacing
	RuleChangeActivationThreshold: 6048, // 75% of MinerConfirmationWindow
	MinerConfirmationWindow:       8064, //
	Deployments: [DefinedDeployments]ConsensusDeployment{
		DeploymentTestDummy: {
			BitNumber: 28,
			DeploymentStarter: NewMedianTimeDeploymentStarter(
				time.Unix(11991456010, 0), // January 1, 2008 UTC
			),
			DeploymentEnder: NewMedianTimeDeploymentEnder(
				time.Unix(1230767999, 0), // December 31, 2008 UTC
			),
		},
		DeploymentTestDummyMinActivation: {
			BitNumber:                 22,
			CustomActivationThreshold: 1815,    // Only needs 90% hash rate.
			MinActivationHeight:       10_0000, // Can only activate after height 10k.
			DeploymentStarter: NewMedianTimeDeploymentStarter(
				time.Time{}, // Always available for vote
			),
			DeploymentEnder: NewMedianTimeDeploymentEnder(
				time.Time{}, // Never expires
			),
		},
		DeploymentCSV: {
<<<<<<< HEAD
			BitNumber:  0,
			StartTime:  1485561600, // January 28, 2017 UTC
			ExpireTime: 1517356801, // January 31st, 2018 UTC
		},
		DeploymentSegwit: {
			BitNumber:  1,
			StartTime:  1485561600, // January 28, 2017 UTC
			ExpireTime: 1517356801, // January 31st, 2018 UTC.
=======
			BitNumber: 0,
			DeploymentStarter: NewMedianTimeDeploymentStarter(
				time.Unix(1462060800, 0), // May 1st, 2016
			),
			DeploymentEnder: NewMedianTimeDeploymentEnder(
				time.Unix(1493596800, 0), // May 1st, 2017
			),
		},
		DeploymentSegwit: {
			BitNumber: 1,
			DeploymentStarter: NewMedianTimeDeploymentStarter(
				time.Unix(1479168000, 0), // November 15, 2016 UTC
			),
			DeploymentEnder: NewMedianTimeDeploymentEnder(
				time.Unix(1510704000, 0), // November 15, 2017 UTC.
			),
>>>>>>> eaf0459f
		},
	},

	// Mempool parameters
	RelayNonStdTxs: false,

	// Human-readable part for Bech32 encoded segwit addresses, as defined in
	// BIP 173.
	Bech32HRPSegwit: "ltc", // always ltc for main net

	// Address encoding magics
	PubKeyHashAddrID:        0x30, // starts with L
	ScriptHashAddrID:        0x32, // starts with M
	PrivateKeyID:            0xB0, // starts with 6 (uncompressed) or T (compressed)
	WitnessPubKeyHashAddrID: 0x06, // starts with p2
	WitnessScriptHashAddrID: 0x0A, // starts with 7Xh

	// BIP32 hierarchical deterministic extended key magics
	HDPrivateKeyID: [4]byte{0x04, 0x88, 0xad, 0xe4}, // starts with xprv
	HDPublicKeyID:  [4]byte{0x04, 0x88, 0xb2, 0x1e}, // starts with xpub

	// BIP44 coin type used in the hierarchical deterministic path for
	// address generation.
	HDCoinType: 2,
}

// RegressionNetParams defines the network parameters for the regression test
// Litecoin network.  Not to be confused with the test Litecoin network (version
// 3), this network is sometimes simply called "testnet".
var RegressionNetParams = Params{
	Name:        "regtest",
	Net:         wire.TestNet,
	DefaultPort: "18444",
	DNSSeeds:    []DNSSeed{},

	// Chain parameters
	GenesisBlock:             &regTestGenesisBlock,
	GenesisHash:              &regTestGenesisHash,
	PowLimit:                 regressionPowLimit,
	PowLimitBits:             0x207fffff,
	CoinbaseMaturity:         100,
	BIP0034Height:            100000000, // Not active - Permit ver 1 blocks
	BIP0065Height:            1351,      // Used by regression tests
	BIP0066Height:            1251,      // Used by regression tests
	SubsidyReductionInterval: 150,
	TargetTimespan:           time.Hour * 24 * 14, // 14 days
	TargetTimePerBlock:       time.Minute * 10,    // 10 minutes
	RetargetAdjustmentFactor: 4,                   // 25% less, 400% more
	ReduceMinDifficulty:      true,
	MinDiffReductionTime:     time.Minute * 20, // TargetTimePerBlock * 2
	GenerateSupported:        true,

	// Checkpoints ordered from oldest to newest.
	Checkpoints: nil,

	// Consensus rule change deployments.
	//
	// The miner confirmation window is defined as:
	//   target proof of work timespan / target proof of work spacing
	RuleChangeActivationThreshold: 108, // 75%  of MinerConfirmationWindow
	MinerConfirmationWindow:       144,
	Deployments: [DefinedDeployments]ConsensusDeployment{
		DeploymentTestDummy: {
			BitNumber: 28,
			DeploymentStarter: NewMedianTimeDeploymentStarter(
				time.Time{}, // Always available for vote
			),
			DeploymentEnder: NewMedianTimeDeploymentEnder(
				time.Time{}, // Never expires
			),
		},
		DeploymentTestDummyMinActivation: {
			BitNumber:                 22,
			CustomActivationThreshold: 72,  // Only needs 50% hash rate.
			MinActivationHeight:       600, // Can only activate after height 600.
			DeploymentStarter: NewMedianTimeDeploymentStarter(
				time.Time{}, // Always available for vote
			),
			DeploymentEnder: NewMedianTimeDeploymentEnder(
				time.Time{}, // Never expires
			),
		},
		DeploymentCSV: {
			BitNumber: 0,
			DeploymentStarter: NewMedianTimeDeploymentStarter(
				time.Time{}, // Always available for vote
			),
			DeploymentEnder: NewMedianTimeDeploymentEnder(
				time.Time{}, // Never expires
			),
		},
		DeploymentSegwit: {
			BitNumber: 1,
			DeploymentStarter: NewMedianTimeDeploymentStarter(
				time.Time{}, // Always available for vote
			),
			DeploymentEnder: NewMedianTimeDeploymentEnder(
				time.Time{}, // Never expires.
			),
		},
	},

	// Mempool parameters
	RelayNonStdTxs: true,

	// Human-readable part for Bech32 encoded segwit addresses, as defined in
	// BIP 173.
	Bech32HRPSegwit: "rltc", // always rltc for reg test net

	// Address encoding magics
	PubKeyHashAddrID: 0x6f, // starts with m or n
	ScriptHashAddrID: 0x3a, // starts with Q
	PrivateKeyID:     0xef, // starts with 9 (uncompressed) or c (compressed)

	// BIP32 hierarchical deterministic extended key magics
	HDPrivateKeyID: [4]byte{0x04, 0x35, 0x83, 0x94}, // starts with tprv
	HDPublicKeyID:  [4]byte{0x04, 0x35, 0x87, 0xcf}, // starts with tpub

	// BIP44 coin type used in the hierarchical deterministic path for
	// address generation.
	HDCoinType: 1,
}

// TestNet4Params defines the network parameters for the test Litecoin network
// (version 4).  Not to be confused with the regression test network, this
// network is sometimes simply called "testnet".
var TestNet4Params = Params{
	Name:        "testnet4",
	Net:         wire.TestNet4,
	DefaultPort: "19335",
	DNSSeeds: []DNSSeed{
		{"testnet-seed.litecointools.com", false},
		{"seed-b.litecoin.loshan.co.uk", true},
		{"dnsseed-testnet.thrasher.io", true},
	},

	// Chain parameters
	GenesisBlock:             &testNet4GenesisBlock,
	GenesisHash:              &testNet4GenesisHash,
	PowLimit:                 testNet4PowLimit,
	PowLimitBits:             504365055,
	BIP0034Height:            76,
	BIP0065Height:            76,
	BIP0066Height:            76,
	CoinbaseMaturity:         100,
	SubsidyReductionInterval: 840000,
	TargetTimespan:           (time.Hour * 24 * 3) + (time.Hour * 12), // 3.5 days
	TargetTimePerBlock:       (time.Minute * 2) + (time.Second * 30),  // 2.5 minutes
	RetargetAdjustmentFactor: 4,                                       // 25% less, 400% more
	ReduceMinDifficulty:      true,
	MinDiffReductionTime:     time.Minute * 5, // TargetTimePerBlock * 2
	GenerateSupported:        false,

	// Checkpoints ordered from oldest to newest.
	Checkpoints: []Checkpoint{
		{26115, newHashFromStr("817d5b509e91ab5e439652eee2f59271bbc7ba85021d720cdb6da6565b43c14f")},
		{43928, newHashFromStr("7d86614c153f5ef6ad878483118ae523e248cd0dd0345330cb148e812493cbb4")},
		{69296, newHashFromStr("66c2f58da3cfd282093b55eb09c1f5287d7a18801a8ff441830e67e8771010df")},
		{99949, newHashFromStr("8dd471cb5aecf5ead91e7e4b1e932c79a0763060f8d93671b6801d115bfc6cde")},
		{159256, newHashFromStr("ab5b0b9968842f5414804591119d6db829af606864b1959a25d6f5c114afb2b7")},
	},

	// Consensus rule change deployments.
	//
	// The miner confirmation window is defined as:
	//   target proof of work timespan / target proof of work spacing
	RuleChangeActivationThreshold: 1512, // 75% of MinerConfirmationWindow
	MinerConfirmationWindow:       2016,
	Deployments: [DefinedDeployments]ConsensusDeployment{
		DeploymentTestDummy: {
			BitNumber: 28,
			DeploymentStarter: NewMedianTimeDeploymentStarter(
				time.Unix(1199145601, 0), // January 1, 2008 UTC
			),
			DeploymentEnder: NewMedianTimeDeploymentEnder(
				time.Unix(1230767999, 0), // December 31, 2008 UTC
			),
		},
		DeploymentTestDummyMinActivation: {
			BitNumber:                 22,
			CustomActivationThreshold: 1815,    // Only needs 90% hash rate.
			MinActivationHeight:       10_0000, // Can only activate after height 10k.
			DeploymentStarter: NewMedianTimeDeploymentStarter(
				time.Time{}, // Always available for vote
			),
			DeploymentEnder: NewMedianTimeDeploymentEnder(
				time.Time{}, // Never expires
			),
		},
		DeploymentCSV: {
<<<<<<< HEAD
			BitNumber:  0,
			StartTime:  1483228800, // January 1, 2017
			ExpireTime: 1517356801, // January 31st, 2018
		},
		DeploymentSegwit: {
			BitNumber:  1,
			StartTime:  1483228800, // January 1, 2017
			ExpireTime: 1517356801, // January 31st, 2018
=======
			BitNumber: 0,
			DeploymentStarter: NewMedianTimeDeploymentStarter(
				time.Unix(1456790400, 0), // March 1st, 2016
			),
			DeploymentEnder: NewMedianTimeDeploymentEnder(
				time.Unix(1493596800, 0), // May 1st, 2017
			),
		},
		DeploymentSegwit: {
			BitNumber: 1,
			DeploymentStarter: NewMedianTimeDeploymentStarter(
				time.Unix(1462060800, 0), // May 1, 2016 UTC
			),
			DeploymentEnder: NewMedianTimeDeploymentEnder(
				time.Unix(1493596800, 0), // May 1, 2017 UTC.
			),
>>>>>>> eaf0459f
		},
	},

	// Mempool parameters
	RelayNonStdTxs: true,

	// Human-readable part for Bech32 encoded segwit addresses, as defined in
	// BIP 173.
	Bech32HRPSegwit: "tltc", // always tltc for test net

	// Address encoding magics
	PubKeyHashAddrID:        0x6f, // starts with m or n
	ScriptHashAddrID:        0x3a, // starts with Q
	WitnessPubKeyHashAddrID: 0x52, // starts with QW
	WitnessScriptHashAddrID: 0x31, // starts with T7n
	PrivateKeyID:            0xef, // starts with 9 (uncompressed) or c (compressed)

	// BIP32 hierarchical deterministic extended key magics
	HDPrivateKeyID: [4]byte{0x04, 0x35, 0x83, 0x94}, // starts with tprv
	HDPublicKeyID:  [4]byte{0x04, 0x35, 0x87, 0xcf}, // starts with tpub

	// BIP44 coin type used in the hierarchical deterministic path for
	// address generation.
	HDCoinType: 1,
}

// SimNetParams defines the network parameters for the simulation test Litecoin
// network.  This network is similar to the normal test network except it is
// intended for private use within a group of individuals doing simulation
// testing.  The functionality is intended to differ in that the only nodes
// which are specifically specified are used to create the network rather than
// following normal discovery rules.  This is important as otherwise it would
// just turn into another public testnet.
var SimNetParams = Params{
	Name:        "simnet",
	Net:         wire.SimNet,
	DefaultPort: "18555",
	DNSSeeds:    []DNSSeed{}, // NOTE: There must NOT be any seeds.

	// Chain parameters
	GenesisBlock:             &simNetGenesisBlock,
	GenesisHash:              &simNetGenesisHash,
	PowLimit:                 simNetPowLimit,
	PowLimitBits:             0x207fffff,
	BIP0034Height:            0, // Always active on simnet
	BIP0065Height:            0, // Always active on simnet
	BIP0066Height:            0, // Always active on simnet
	CoinbaseMaturity:         100,
	SubsidyReductionInterval: 210000,
	TargetTimespan:           time.Hour * 24 * 14, // 14 days
	TargetTimePerBlock:       time.Minute * 10,    // 10 minutes
	RetargetAdjustmentFactor: 4,                   // 25% less, 400% more
	ReduceMinDifficulty:      true,
	MinDiffReductionTime:     time.Minute * 20, // TargetTimePerBlock * 2
	GenerateSupported:        true,

	// Checkpoints ordered from oldest to newest.
	Checkpoints: nil,

	// Consensus rule change deployments.
	//
	// The miner confirmation window is defined as:
	//   target proof of work timespan / target proof of work spacing
	RuleChangeActivationThreshold: 75, // 75% of MinerConfirmationWindow
	MinerConfirmationWindow:       100,
	Deployments: [DefinedDeployments]ConsensusDeployment{
		DeploymentTestDummy: {
			BitNumber: 28,
			DeploymentStarter: NewMedianTimeDeploymentStarter(
				time.Time{}, // Always available for vote
			),
			DeploymentEnder: NewMedianTimeDeploymentEnder(
				time.Time{}, // Never expires
			),
		},
		DeploymentTestDummyMinActivation: {
			BitNumber:                 22,
			CustomActivationThreshold: 50,  // Only needs 50% hash rate.
			MinActivationHeight:       600, // Can only activate after height 600.
			DeploymentStarter: NewMedianTimeDeploymentStarter(
				time.Time{}, // Always available for vote
			),
			DeploymentEnder: NewMedianTimeDeploymentEnder(
				time.Time{}, // Never expires
			),
		},
		DeploymentCSV: {
			BitNumber: 0,
			DeploymentStarter: NewMedianTimeDeploymentStarter(
				time.Time{}, // Always available for vote
			),
			DeploymentEnder: NewMedianTimeDeploymentEnder(
				time.Time{}, // Never expires
			),
		},
		DeploymentSegwit: {
			BitNumber: 1,
			DeploymentStarter: NewMedianTimeDeploymentStarter(
				time.Time{}, // Always available for vote
			),
			DeploymentEnder: NewMedianTimeDeploymentEnder(
				time.Time{}, // Never expires.
			),
		},
	},

	// Mempool parameters
	RelayNonStdTxs: true,

	// Human-readable part for Bech32 encoded segwit addresses, as defined in
	// BIP 173.
	Bech32HRPSegwit: "sltc", // always lsb for sim net

	// Address encoding magics
	PubKeyHashAddrID:        0x3f, // starts with S
	ScriptHashAddrID:        0x7b, // starts with s
	PrivateKeyID:            0x64, // starts with 4 (uncompressed) or F (compressed)
	WitnessPubKeyHashAddrID: 0x19, // starts with Gg
	WitnessScriptHashAddrID: 0x28, // starts with ?

	// BIP32 hierarchical deterministic extended key magics
	HDPrivateKeyID: [4]byte{0x04, 0x20, 0xb9, 0x00}, // starts with sprv
	HDPublicKeyID:  [4]byte{0x04, 0x20, 0xbd, 0x3a}, // starts with spub

	// BIP44 coin type used in the hierarchical deterministic path for
	// address generation.
	HDCoinType: 115, // ASCII for s
}

// SigNetParams defines the network parameters for the default public signet
// Bitcoin network. Not to be confused with the regression test network, this
// network is sometimes simply called "signet" or "taproot signet".
var SigNetParams = CustomSignetParams(
	DefaultSignetChallenge, DefaultSignetDNSSeeds,
)

// CustomSignetParams creates network parameters for a custom signet network
// from a challenge. The challenge is the binary compiled version of the block
// challenge script.
func CustomSignetParams(challenge []byte, dnsSeeds []DNSSeed) Params {
	// The message start is defined as the first four bytes of the sha256d
	// of the challenge script, as a single push (i.e. prefixed with the
	// challenge script length).
	challengeLength := byte(len(challenge))
	hashDouble := chainhash.DoubleHashB(
		append([]byte{challengeLength}, challenge...),
	)

	// We use little endian encoding of the hash prefix to be in line with
	// the other wire network identities.
	net := binary.LittleEndian.Uint32(hashDouble[0:4])
	return Params{
		Name:        "signet",
		Net:         wire.BitcoinNet(net),
		DefaultPort: "38333",
		DNSSeeds:    dnsSeeds,

		// Chain parameters
		GenesisBlock:             &sigNetGenesisBlock,
		GenesisHash:              &sigNetGenesisHash,
		PowLimit:                 sigNetPowLimit,
		PowLimitBits:             0x1e0377ae,
		BIP0034Height:            1,
		BIP0065Height:            1,
		BIP0066Height:            1,
		CoinbaseMaturity:         100,
		SubsidyReductionInterval: 210000,
		TargetTimespan:           time.Hour * 24 * 14, // 14 days
		TargetTimePerBlock:       time.Minute * 10,    // 10 minutes
		RetargetAdjustmentFactor: 4,                   // 25% less, 400% more
		ReduceMinDifficulty:      false,
		MinDiffReductionTime:     time.Minute * 20, // TargetTimePerBlock * 2
		GenerateSupported:        false,

		// Checkpoints ordered from oldest to newest.
		Checkpoints: nil,

		// Consensus rule change deployments.
		//
		// The miner confirmation window is defined as:
		//   target proof of work timespan / target proof of work spacing
		RuleChangeActivationThreshold: 1916, // 95% of 2016
		MinerConfirmationWindow:       2016,
		Deployments: [DefinedDeployments]ConsensusDeployment{
			DeploymentTestDummy: {
				BitNumber: 28,
				DeploymentStarter: NewMedianTimeDeploymentStarter(
					time.Unix(1199145601, 0), // January 1, 2008 UTC
				),
				DeploymentEnder: NewMedianTimeDeploymentEnder(
					time.Unix(1230767999, 0), // December 31, 2008 UTC
				),
			},
			DeploymentTestDummyMinActivation: {
				BitNumber:                 22,
				CustomActivationThreshold: 1815,    // Only needs 90% hash rate.
				MinActivationHeight:       10_0000, // Can only activate after height 10k.
				DeploymentStarter: NewMedianTimeDeploymentStarter(
					time.Time{}, // Always available for vote
				),
				DeploymentEnder: NewMedianTimeDeploymentEnder(
					time.Time{}, // Never expires
				),
			},
			DeploymentCSV: {
				BitNumber: 29,
				DeploymentStarter: NewMedianTimeDeploymentStarter(
					time.Time{}, // Always available for vote
				),
				DeploymentEnder: NewMedianTimeDeploymentEnder(
					time.Time{}, // Never expires
				),
			},
			DeploymentSegwit: {
				BitNumber: 29,
				DeploymentStarter: NewMedianTimeDeploymentStarter(
					time.Time{}, // Always available for vote
				),
				DeploymentEnder: NewMedianTimeDeploymentEnder(
					time.Time{}, // Never expires
				),
			},
		},

		// Mempool parameters
		RelayNonStdTxs: false,

		// Human-readable part for Bech32 encoded segwit addresses, as defined in
		// BIP 173.
		Bech32HRPSegwit: "tb", // always tb for test net

		// Address encoding magics
		PubKeyHashAddrID:        0x6f, // starts with m or n
		ScriptHashAddrID:        0xc4, // starts with 2
		WitnessPubKeyHashAddrID: 0x03, // starts with QW
		WitnessScriptHashAddrID: 0x28, // starts with T7n
		PrivateKeyID:            0xef, // starts with 9 (uncompressed) or c (compressed)

		// BIP32 hierarchical deterministic extended key magics
		HDPrivateKeyID: [4]byte{0x04, 0x35, 0x83, 0x94}, // starts with tprv
		HDPublicKeyID:  [4]byte{0x04, 0x35, 0x87, 0xcf}, // starts with tpub

		// BIP44 coin type used in the hierarchical deterministic path for
		// address generation.
		HDCoinType: 1,
	}
}

var (
	// ErrDuplicateNet describes an error where the parameters for a Litecoin
	// network could not be set due to the network already being a standard
	// network or previously-registered into this package.
	ErrDuplicateNet = errors.New("duplicate Litecoin network")

	// ErrUnknownHDKeyID describes an error where the provided id which
	// is intended to identify the network for a hierarchical deterministic
	// private extended key is not registered.
	ErrUnknownHDKeyID = errors.New("unknown hd private extended key bytes")

	// ErrInvalidHDKeyID describes an error where the provided hierarchical
	// deterministic version bytes, or hd key id, is malformed.
	ErrInvalidHDKeyID = errors.New("invalid hd extended key version bytes")
)

var (
	registeredNets       = make(map[wire.BitcoinNet]struct{})
	pubKeyHashAddrIDs    = make(map[byte]struct{})
	scriptHashAddrIDs    = make(map[byte]struct{})
	bech32SegwitPrefixes = make(map[string]struct{})
	hdPrivToPubKeyIDs    = make(map[[4]byte][]byte)
)

// String returns the hostname of the DNS seed in human-readable form.
func (d DNSSeed) String() string {
	return d.Host
}

// Register registers the network parameters for a Litecoin network.  This may
// error with ErrDuplicateNet if the network is already registered (either
// due to a previous Register call, or the network being one of the default
// networks).
//
// Network parameters should be registered into this package by a main package
// as early as possible.  Then, library packages may lookup networks or network
// parameters based on inputs and work regardless of the network being standard
// or not.
func Register(params *Params) error {
	if _, ok := registeredNets[params.Net]; ok {
		return ErrDuplicateNet
	}
	registeredNets[params.Net] = struct{}{}
	pubKeyHashAddrIDs[params.PubKeyHashAddrID] = struct{}{}
	scriptHashAddrIDs[params.ScriptHashAddrID] = struct{}{}

	err := RegisterHDKeyID(params.HDPublicKeyID[:], params.HDPrivateKeyID[:])
	if err != nil {
		return err
	}

	// A valid Bech32 encoded segwit address always has as prefix the
	// human-readable part for the given net followed by '1'.
	bech32SegwitPrefixes[params.Bech32HRPSegwit+"1"] = struct{}{}
	return nil
}

// mustRegister performs the same function as Register except it panics if there
// is an error.  This should only be called from package init functions.
func mustRegister(params *Params) {
	if err := Register(params); err != nil {
		panic("failed to register network: " + err.Error())
	}
}

// IsPubKeyHashAddrID returns whether the id is an identifier known to prefix a
// pay-to-pubkey-hash address on any default or registered network.  This is
// used when decoding an address string into a specific address type.  It is up
// to the caller to check both this and IsScriptHashAddrID and decide whether an
// address is a pubkey hash address, script hash address, neither, or
// undeterminable (if both return true).
func IsPubKeyHashAddrID(id byte) bool {
	_, ok := pubKeyHashAddrIDs[id]
	return ok
}

// IsScriptHashAddrID returns whether the id is an identifier known to prefix a
// pay-to-script-hash address on any default or registered network.  This is
// used when decoding an address string into a specific address type.  It is up
// to the caller to check both this and IsPubKeyHashAddrID and decide whether an
// address is a pubkey hash address, script hash address, neither, or
// undeterminable (if both return true).
func IsScriptHashAddrID(id byte) bool {
	_, ok := scriptHashAddrIDs[id]
	return ok
}

// IsBech32SegwitPrefix returns whether the prefix is a known prefix for segwit
// addresses on any default or registered network.  This is used when decoding
// an address string into a specific address type.
func IsBech32SegwitPrefix(prefix string) bool {
	prefix = strings.ToLower(prefix)
	_, ok := bech32SegwitPrefixes[prefix]
	return ok
}

// RegisterHDKeyID registers a public and private hierarchical deterministic
// extended key ID pair.
//
// Non-standard HD version bytes, such as the ones documented in SLIP-0132,
// should be registered using this method for library packages to lookup key
// IDs (aka HD version bytes). When the provided key IDs are invalid, the
// ErrInvalidHDKeyID error will be returned.
//
// Reference:
//   SLIP-0132 : Registered HD version bytes for BIP-0032
//   https://github.com/satoshilabs/slips/blob/master/slip-0132.md
func RegisterHDKeyID(hdPublicKeyID []byte, hdPrivateKeyID []byte) error {
	if len(hdPublicKeyID) != 4 || len(hdPrivateKeyID) != 4 {
		return ErrInvalidHDKeyID
	}

	var keyID [4]byte
	copy(keyID[:], hdPrivateKeyID)
	hdPrivToPubKeyIDs[keyID] = hdPublicKeyID

	return nil
}

// HDPrivateKeyToPublicKeyID accepts a private hierarchical deterministic
// extended key id and returns the associated public key id.  When the provided
// id is not registered, the ErrUnknownHDKeyID error will be returned.
func HDPrivateKeyToPublicKeyID(id []byte) ([]byte, error) {
	if len(id) != 4 {
		return nil, ErrUnknownHDKeyID
	}

	var key [4]byte
	copy(key[:], id)
	pubBytes, ok := hdPrivToPubKeyIDs[key]
	if !ok {
		return nil, ErrUnknownHDKeyID
	}

	return pubBytes, nil
}

// newHashFromStr converts the passed big-endian hex string into a
// chainhash.Hash.  It only differs from the one available in chainhash in that
// it panics on an error since it will only (and must only) be called with
// hard-coded, and therefore known good, hashes.
func newHashFromStr(hexStr string) *chainhash.Hash {
	hash, err := chainhash.NewHashFromStr(hexStr)
	if err != nil {
		// Ordinarily I don't like panics in library code since it
		// can take applications down without them having a chance to
		// recover which is extremely annoying, however an exception is
		// being made in this case because the only way this can panic
		// is if there is an error in the hard-coded hashes.  Thus it
		// will only ever potentially panic on init and therefore is
		// 100% predictable.
		panic(err)
	}
	return hash
}

func init() {
	// Register all default networks when the package is initialized.
	mustRegister(&MainNetParams)
	mustRegister(&TestNet4Params)
	mustRegister(&RegressionNetParams)
	mustRegister(&SimNetParams)
}<|MERGE_RESOLUTION|>--- conflicted
+++ resolved
@@ -346,17 +346,8 @@
 				time.Time{}, // Never expires
 			),
 		},
+		// TODO(losh11): look at this signalling stuff
 		DeploymentCSV: {
-<<<<<<< HEAD
-			BitNumber:  0,
-			StartTime:  1485561600, // January 28, 2017 UTC
-			ExpireTime: 1517356801, // January 31st, 2018 UTC
-		},
-		DeploymentSegwit: {
-			BitNumber:  1,
-			StartTime:  1485561600, // January 28, 2017 UTC
-			ExpireTime: 1517356801, // January 31st, 2018 UTC.
-=======
 			BitNumber: 0,
 			DeploymentStarter: NewMedianTimeDeploymentStarter(
 				time.Unix(1462060800, 0), // May 1st, 2016
@@ -373,7 +364,6 @@
 			DeploymentEnder: NewMedianTimeDeploymentEnder(
 				time.Unix(1510704000, 0), // November 15, 2017 UTC.
 			),
->>>>>>> eaf0459f
 		},
 	},
 
@@ -562,18 +552,8 @@
 			DeploymentEnder: NewMedianTimeDeploymentEnder(
 				time.Time{}, // Never expires
 			),
-		},
+		}, // TODO(losh11) : also look at this for testnet too
 		DeploymentCSV: {
-<<<<<<< HEAD
-			BitNumber:  0,
-			StartTime:  1483228800, // January 1, 2017
-			ExpireTime: 1517356801, // January 31st, 2018
-		},
-		DeploymentSegwit: {
-			BitNumber:  1,
-			StartTime:  1483228800, // January 1, 2017
-			ExpireTime: 1517356801, // January 31st, 2018
-=======
 			BitNumber: 0,
 			DeploymentStarter: NewMedianTimeDeploymentStarter(
 				time.Unix(1456790400, 0), // March 1st, 2016
@@ -590,7 +570,6 @@
 			DeploymentEnder: NewMedianTimeDeploymentEnder(
 				time.Unix(1493596800, 0), // May 1, 2017 UTC.
 			),
->>>>>>> eaf0459f
 		},
 	},
 
