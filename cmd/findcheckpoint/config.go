// Copyright (c) 2013-2016 The btcsuite developers
// Use of this source code is governed by an ISC
// license that can be found in the LICENSE file.

package main

import (
	"fmt"
	"os"
	"path/filepath"

	"github.com/ltcsuite/ltcd/chaincfg"
	"github.com/ltcsuite/ltcd/database"
	_ "github.com/ltcsuite/ltcd/database/ffldb"
	"github.com/ltcsuite/ltcd/wire"
	"github.com/ltcsuite/ltcutil"
	flags "github.com/jessevdk/go-flags"
)

const (
	minCandidates        = 1
	maxCandidates        = 20
	defaultNumCandidates = 5
	defaultDbType        = "ffldb"
)

var (
	ltcdHomeDir     = ltcutil.AppDataDir("ltcd", false)
	defaultDataDir  = filepath.Join(ltcdHomeDir, "data")
	knownDbTypes    = database.SupportedDrivers()
	activeNetParams = &chaincfg.MainNetParams
)

// config defines the configuration options for findcheckpoint.
//
// See loadConfig for details on the configuration load process.
type config struct {
	DataDir        string `short:"b" long:"datadir" description:"Location of the ltcd data directory"`
	DbType         string `long:"dbtype" description:"Database backend to use for the Block Chain"`
<<<<<<< HEAD
	UseGoOutput    bool   `short:"g" long:"gooutput" description:"Display the candidates using Go syntax that is ready to insert into the btcchain checkpoint list"`
	NumCandidates  int    `short:"n" long:"numcandidates" description:"Max num of checkpoint candidates to show {1-20}"`
=======
	TestNet4       bool   `long:"testnet" description:"Use the test network"`
>>>>>>> 4faa85af
	RegressionTest bool   `long:"regtest" description:"Use the regression test network"`
	SimNet         bool   `long:"simnet" description:"Use the simulation test network"`
	TestNet3       bool   `long:"testnet" description:"Use the test network"`
}

// validDbType returns whether or not dbType is a supported database type.
func validDbType(dbType string) bool {
	for _, knownType := range knownDbTypes {
		if dbType == knownType {
			return true
		}
	}

	return false
}

// netName returns the name used when referring to a bitcoin network.  At the
// time of writing, ltcd currently places blocks for testnet version 3 in the
// data and log directory "testnet", which does not match the Name field of the
// chaincfg parameters.  This function can be used to override this directory name
// as "testnet" when the passed active network matches wire.TestNet4.
//
// A proper upgrade to move the data and log directories for this network to
// "testnet4" is planned for the future, at which point this function can be
// removed and the network parameter's name used instead.
func netName(chainParams *chaincfg.Params) string {
	switch chainParams.Net {
	case wire.TestNet4:
		return "testnet"
	default:
		return chainParams.Name
	}
}

// loadConfig initializes and parses the config using command line options.
func loadConfig() (*config, []string, error) {
	// Default config.
	cfg := config{
		DataDir:       defaultDataDir,
		DbType:        defaultDbType,
		NumCandidates: defaultNumCandidates,
	}

	// Parse command line options.
	parser := flags.NewParser(&cfg, flags.Default)
	remainingArgs, err := parser.Parse()
	if err != nil {
		if e, ok := err.(*flags.Error); !ok || e.Type != flags.ErrHelp {
			parser.WriteHelp(os.Stderr)
		}
		return nil, nil, err
	}

	// Multiple networks can't be selected simultaneously.
	funcName := "loadConfig"
	numNets := 0
	// Count number of network flags passed; assign active network params
	// while we're at it
	if cfg.TestNet4 {
		numNets++
		activeNetParams = &chaincfg.TestNet4Params
	}
	if cfg.RegressionTest {
		numNets++
		activeNetParams = &chaincfg.RegressionNetParams
	}
	if cfg.SimNet {
		numNets++
		activeNetParams = &chaincfg.SimNetParams
	}
	if numNets > 1 {
		str := "%s: The testnet, regtest, and simnet params can't be " +
			"used together -- choose one of the three"
		err := fmt.Errorf(str, funcName)
		fmt.Fprintln(os.Stderr, err)
		parser.WriteHelp(os.Stderr)
		return nil, nil, err
	}

	// Validate database type.
	if !validDbType(cfg.DbType) {
		str := "%s: The specified database type [%v] is invalid -- " +
			"supported types %v"
		err := fmt.Errorf(str, "loadConfig", cfg.DbType, knownDbTypes)
		fmt.Fprintln(os.Stderr, err)
		parser.WriteHelp(os.Stderr)
		return nil, nil, err
	}

	// Append the network type to the data directory so it is "namespaced"
	// per network.  In addition to the block database, there are other
	// pieces of data that are saved to disk such as address manager state.
	// All data is specific to a network, so namespacing the data directory
	// means each individual piece of serialized data does not have to
	// worry about changing names per network and such.
	cfg.DataDir = filepath.Join(cfg.DataDir, netName(activeNetParams))

	// Validate the number of candidates.
	if cfg.NumCandidates < minCandidates || cfg.NumCandidates > maxCandidates {
		str := "%s: The specified number of candidates is out of " +
			"range -- parsed [%v]"
		err = fmt.Errorf(str, "loadConfig", cfg.NumCandidates)
		fmt.Fprintln(os.Stderr, err)
		parser.WriteHelp(os.Stderr)
		return nil, nil, err
	}

	return &cfg, remainingArgs, nil
}<|MERGE_RESOLUTION|>--- conflicted
+++ resolved
@@ -9,12 +9,12 @@
 	"os"
 	"path/filepath"
 
+	flags "github.com/jessevdk/go-flags"
 	"github.com/ltcsuite/ltcd/chaincfg"
 	"github.com/ltcsuite/ltcd/database"
 	_ "github.com/ltcsuite/ltcd/database/ffldb"
 	"github.com/ltcsuite/ltcd/wire"
 	"github.com/ltcsuite/ltcutil"
-	flags "github.com/jessevdk/go-flags"
 )
 
 const (
@@ -37,15 +37,11 @@
 type config struct {
 	DataDir        string `short:"b" long:"datadir" description:"Location of the ltcd data directory"`
 	DbType         string `long:"dbtype" description:"Database backend to use for the Block Chain"`
-<<<<<<< HEAD
-	UseGoOutput    bool   `short:"g" long:"gooutput" description:"Display the candidates using Go syntax that is ready to insert into the btcchain checkpoint list"`
+	UseGoOutput    bool   `short:"g" long:"gooutput" description:"Display the candidates using Go syntax that is ready to insert into the ltcchain checkpoint list"`
 	NumCandidates  int    `short:"n" long:"numcandidates" description:"Max num of checkpoint candidates to show {1-20}"`
-=======
-	TestNet4       bool   `long:"testnet" description:"Use the test network"`
->>>>>>> 4faa85af
 	RegressionTest bool   `long:"regtest" description:"Use the regression test network"`
 	SimNet         bool   `long:"simnet" description:"Use the simulation test network"`
-	TestNet3       bool   `long:"testnet" description:"Use the test network"`
+	TestNet4       bool   `long:"testnet" description:"Use the test network"`
 }
 
 // validDbType returns whether or not dbType is a supported database type.
