--- conflicted
+++ resolved
@@ -1,32 +1,31 @@
-ltcd
-====
+# ltcd
 
 [![Build Status](https://travis-ci.org/ltcsuite/ltcd.png?branch=master)](https://travis-ci.org/ltcsuite/ltcd)
 
 ltcd is an alternative full node bitcoin implementation written in Go (golang).
 
-This project is currently under active development and is in a Beta state.  It
+This project is currently under active development and is in a Beta state. It
 is extremely stable and has been in production use since October 2013.
 
 It properly downloads, validates, and serves the block chain using the exact
-rules (including consensus bugs) for block acceptance as Bitcoin Core.  We have
-taken great care to avoid ltcd causing a fork to the block chain.  It includes a
+rules (including consensus bugs) for block acceptance as Bitcoin Core. We have
+taken great care to avoid ltcd causing a fork to the block chain. It includes a
 full block validation testing framework which contains all of the 'official'
 block acceptance tests (and some additional ones) that is run on every pull
-request to help ensure it properly follows consensus.  Also, it passes all of
+request to help ensure it properly follows consensus. Also, it passes all of
 the JSON test data in the Bitcoin Core code.
 
 It also properly relays newly mined blocks, maintains a transaction pool, and
-relays individual transactions that have not yet made it into a block.  It
+relays individual transactions that have not yet made it into a block. It
 ensures all individual transactions admitted to the pool follow the rules
 required by the block chain and also includes more strict checks which filter
 transactions based on miner requirements ("standard" transactions).
 
-One key difference between ltcd and Bitcoin Core is that ltcd does *NOT* include
-wallet functionality and this was a very intentional design decision.  See the
+One key difference between ltcd and Bitcoin Core is that ltcd does _NOT_ include
+wallet functionality and this was a very intentional design decision. See the
 blog entry [here](https://blog.conformal.com/ltcd-not-your-moms-bitcoin-daemon)
-for more details.  This means you can't actually make or receive payments
-directly with ltcd.  That functionality is provided by the
+for more details. This means you can't actually make or receive payments
+directly with ltcd. That functionality is provided by the
 [btcwallet](https://github.com/btcsuite/btcwallet) and
 [Paymetheus](https://github.com/btcsuite/Paymetheus) (Windows-only) projects
 which are both under active development.
@@ -53,9 +52,9 @@
 $ go env GOROOT GOPATH
 ```
 
-NOTE: The `GOROOT` and `GOPATH` above must not be the same path.  It is
+NOTE: The `GOROOT` and `GOPATH` above must not be the same path. It is
 recommended that `GOPATH` is set to a directory in your home directory such as
-`~/goprojects` to avoid write permission issues.  It is also recommended to add
+`~/goprojects` to avoid write permission issues. It is also recommended to add
 `$GOPATH/bin` to your `PATH` at this point.
 
 - Run the following commands to obtain ltcd, all dependencies, and install it:
@@ -65,7 +64,7 @@
 $ GO111MODULE=on go install -v . ./cmd/...
 ```
 
-- ltcd (and utilities) will now be installed in ```$GOPATH/bin```.  If you did
+- ltcd (and utilities) will now be installed in `$GOPATH/bin`. If you did
   not already add the bin directory to your system path during Go installation,
   we recommend you do so now.
 
@@ -114,34 +113,14 @@
 
 ## Documentation
 
-The documentation is a work-in-progress.  It is located in the [docs](https://github.com/ltcsuite/ltcd/tree/master/docs) folder.
+The documentation is a work-in-progress. It is located in the [docs](https://github.com/ltcsuite/ltcd/tree/master/docs) folder.
 
 ## Release Verification
 
-<<<<<<< HEAD
-All official release tags are signed by Conformal so users can ensure the code
-has not been tampered with and is coming from the ltcsuite developers.  To
-verify the signature perform the following:
-
-- Download the Conformal public key:
-  https://raw.githubusercontent.com/ltcsuite/ltcd/master/release/GIT-GPG-KEY-conformal.txt
-
-- Import the public key into your GPG keyring:
-  ```bash
-  gpg --import GIT-GPG-KEY-conformal.txt
-  ```
-
-- Verify the release tag with the following command where `TAG_NAME` is a
-  placeholder for the specific tag:
-  ```bash
-  git tag -v TAG_NAME
-  ```
-=======
 Please see our [documentation on the current build/verification
-process](https://github.com/btcsuite/btcd/tree/master/release) for all our
+process](https://github.com/ltcsuite/ltcd/tree/master/release) for all our
 releases for information on how to verify the integrity of published releases
 using our reproducible build system.
->>>>>>> f3ec1303
 
 ## License
 
