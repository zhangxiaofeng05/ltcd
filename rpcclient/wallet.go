--- conflicted
+++ resolved
@@ -8,19 +8,11 @@
 	"encoding/json"
 	"strconv"
 
-<<<<<<< HEAD
 	"github.com/ltcsuite/ltcd/btcjson"
 	"github.com/ltcsuite/ltcd/chaincfg"
 	"github.com/ltcsuite/ltcd/chaincfg/chainhash"
 	"github.com/ltcsuite/ltcd/ltcutil"
 	"github.com/ltcsuite/ltcd/wire"
-=======
-	"github.com/btcsuite/btcd/btcjson"
-	"github.com/btcsuite/btcd/btcutil"
-	"github.com/btcsuite/btcd/chaincfg"
-	"github.com/btcsuite/btcd/chaincfg/chainhash"
-	"github.com/btcsuite/btcd/wire"
->>>>>>> 38331963
 )
 
 // *****************************
@@ -1024,10 +1016,10 @@
 //
 // Optional parameters can be specified using functional-options pattern. The
 // following functions are available:
-//   * WithCreateWalletDisablePrivateKeys
-//   * WithCreateWalletBlank
-//   * WithCreateWalletPassphrase
-//   * WithCreateWalletAvoidReuse
+//   - WithCreateWalletDisablePrivateKeys
+//   - WithCreateWalletBlank
+//   - WithCreateWalletPassphrase
+//   - WithCreateWalletAvoidReuse
 func (c *Client) CreateWallet(name string, opts ...CreateWalletOpt) (*btcjson.CreateWalletResult, error) {
 	return c.CreateWalletAsync(name, opts...).Receive()
 }
@@ -1128,7 +1120,7 @@
 
 // GetNewAddressType returns a new address, and decodes based on the client's
 // chain params.
-func (c *Client) GetNewAddressType(account, addrType string) (btcutil.Address, error) {
+func (c *Client) GetNewAddressType(account, addrType string) (ltcutil.Address, error) {
 	return c.GetNewAddressTypeAsync(account, addrType).Receive()
 }
 
@@ -1196,7 +1188,7 @@
 // GetRawChangeAddressType returns a new address for receiving change that will
 // be associated with the provided account.  Note that this is only for raw
 // transactions and NOT for normal use.
-func (c *Client) GetRawChangeAddressType(account, addrType string) (btcutil.Address, error) {
+func (c *Client) GetRawChangeAddressType(account, addrType string) (ltcutil.Address, error) {
 	return c.GetRawChangeAddressTypeAsync(account, addrType).Receive()
 }
 
