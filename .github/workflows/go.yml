--- conflicted
+++ resolved
@@ -42,7 +42,7 @@
         uses: shogo82148/actions-goveralls@v1
         with:
           path-to-profile: coverage.txt
-          flag-name: btcd
+          flag-name: ltcd
           parallel: true
 
       - name: Send btcec
@@ -52,32 +52,24 @@
           flag-name: btcec
           parallel: true
 
-      - name: Send btcutil coverage
+      - name: Send ltcutil coverage
         uses: shogo82148/actions-goveralls@v1
         with:
-<<<<<<< HEAD
           path-to-profile: ltcutil/coverage.txt
-=======
-          path-to-profile: btcutil/coverage.txt
-          flag-name: btcutil
+          flag-name: ltcutil
           parallel: true
->>>>>>> 38331963
 
-      - name: Send btcutil coverage for psbt package
+      - name: Send ltcutil coverage for psbt package
         uses: shogo82148/actions-goveralls@v1
         with:
-<<<<<<< HEAD
           path-to-profile: ltcutil/psbt/coverage.txt
-=======
-          path-to-profile: btcutil/psbt/coverage.txt
-          flag-name: btcutilpsbt
+          flag-name: ltcutilpsbt
           parallel: true
-      
+
       - name: Notify coveralls all reports sent
         uses: shogo82148/actions-goveralls@v1
         with:
           parallel-finished: true
->>>>>>> 38331963
 
   test-race:
     name: Unit race
